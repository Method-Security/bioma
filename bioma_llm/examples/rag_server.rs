use actix_cors::Cors;
use actix_multipart::form::{json::Json as MpJson, tempfile::TempFile, MultipartForm};
use actix_web::{middleware::Logger, web, App, HttpResponse, HttpServer, Responder};
use base64::Engine as Base64Engine;
use bioma_actor::prelude::*;
use bioma_llm::prelude::*;
use embeddings::EmbeddingContent;
use retriever::{ContextMetadata, QueryType};
use serde::{Deserialize, Serialize};
use serde_json::json;
use std::sync::Arc;
use tokio::sync::Mutex;
use tracing::{error, info, warn};
use walkdir::WalkDir;
use zip::ZipArchive;

/// Example of a RAG server using the Bioma Actor framework
///
/// CURL examples:
///
/// Reset the engine:
/// curl -X POST http://localhost:8080/reset
///
/// Index some files:
/// curl -X POST http://localhost:8080/index -H "Content-Type: application/json" -d '{"globs": ["/Users/rozgo/BiomaAI/bioma/bioma_*/**/*.rs"]}'
///
/// Retrieve context:
/// curl -X POST http://localhost:8080/retrieve -H "Content-Type: application/json" -d '{"query": "Can I make a game with Bioma?"}'
///
/// Ask a question:
/// curl -X POST http://localhost:8080/ask -H "Content-Type: application/json" -d '{"query": "Can I make a game with Bioma?"}'
///
/// Upload a file:
/// curl -X POST http://localhost:8080/upload -F 'file=@/Users/rozgo/BiomaAI/bioma/README.md' -F 'metadata={"path": "temp0/temp1/README.md"};type=application/json'

struct ActorHandle<T: Actor> {
    ctx: Mutex<ActorContext<T>>,
    actor: Mutex<T>,
}

struct AppState {
    engine: Engine,
    indexer_actor: Arc<ActorHandle<Indexer>>,
    retriever_actor: Arc<ActorHandle<Retriever>>,
    embeddings_actor: Arc<ActorHandle<Embeddings>>,
    rerank_actor: Arc<ActorHandle<Rerank>>,
    chat_actor: Arc<ActorHandle<Chat>>,
}

async fn health() -> impl Responder {
    HttpResponse::Ok().body("OK")
}

async fn hello() -> impl Responder {
    HttpResponse::Ok().json("Hello world!")
}

async fn reset(data: web::Data<AppState>) -> HttpResponse {
    info!("Resetting the engine");
    let engine = data.engine.clone();
    let res = engine.reset().await;
    match res {
        Ok(_) => {
            info!("Engine reset completed");
            HttpResponse::Ok().body("OK")
        }
        Err(e) => {
            error!("Error resetting engine: {:?}", e);
            HttpResponse::InternalServerError().body(e.to_string())
        }
    }
}

#[derive(Debug, Deserialize)]
struct Metadata {
    path: std::path::PathBuf,
}

#[derive(Debug, MultipartForm)]
struct Upload {
    #[multipart(limit = "100MB")]
    file: TempFile,
    #[multipart(rename = "metadata")]
    metadata: MpJson<Metadata>,
}

#[derive(Debug, Serialize)]
struct Uploaded {
    message: String,
    paths: Vec<std::path::PathBuf>,
    size: usize,
}

async fn upload(MultipartForm(form): MultipartForm<Upload>, data: web::Data<AppState>) -> impl Responder {
    let output_dir = data.engine.local_store_dir().clone();
    let target_dir = form.metadata.path.clone();

    // If uploading a zip file but target doesn't end in .zip, append original filename
    let temp_file_path = if form.file.file_name.as_ref().map_or(false, |name| name.ends_with(".zip")) {
        if target_dir.extension().map_or(false, |ext| ext == "zip") {
            // If target ends in .zip, use it directly
            output_dir.join(&target_dir)
        } else {
            // If target is a directory, append the original filename
            let original_name =
                form.file.file_name.as_ref().map(|name| name.to_string()).unwrap_or_else(|| "uploaded.zip".to_string());
            output_dir.join(&target_dir).join(original_name)
        }
    } else {
        output_dir.join(&target_dir)
    };

    // Create parent directory if it doesn't exist
    if let Err(e) = tokio::fs::create_dir_all(temp_file_path.parent().unwrap_or(&temp_file_path)).await {
        error!("Failed to create target directory: {}", e);
        return HttpResponse::InternalServerError().json(json!({
            "error": "Failed to create target directory",
            "details": e.to_string()
        }));
    }

    match form.file.file.persist(&temp_file_path) {
        Ok(_) => {
            info!("File uploaded successfully to temporary location");

            let (message, paths) = if temp_file_path.extension().map_or(false, |ext| ext == "zip") {
                let file = match std::fs::File::open(&temp_file_path) {
                    Ok(f) => f,
                    Err(e) => {
                        error!("Error opening zip file: {:?}", e);
                        return HttpResponse::InternalServerError().json(json!({
                            "error": "Failed to open zip file",
                            "details": e.to_string()
                        }));
                    }
                };

                let mut archive = match ZipArchive::new(file) {
                    Ok(a) => a,
                    Err(e) => {
                        error!("Error creating zip archive: {:?}", e);
                        return HttpResponse::InternalServerError().json(json!({
                            "error": "Failed to read zip archive",
                            "details": e.to_string()
                        }));
                    }
                };

                // Extract to directory based on the metadata path (without .zip extension)
                let extract_to = if let Some(parent) = target_dir.parent() {
                    if let Some(stem) = target_dir.file_stem() {
                        output_dir.join(parent).join(stem)
                    } else {
                        output_dir.join(parent)
                    }
                } else {
                    output_dir.join(target_dir.file_stem().unwrap_or_default())
                };

                // Extract files one by one to avoid the extra subdirectory
                for i in 0..archive.len() {
                    let mut file = archive.by_index(i).unwrap();
                    let outpath = match file.enclosed_name() {
                        Some(path) => {
                            let path_str = path.to_string_lossy();
                            // Skip the root directory if it exists
                            let cleaned_path = path_str.split('/').skip(1).collect::<Vec<_>>().join("/");
                            if cleaned_path.is_empty() {
                                continue;
                            }
                            extract_to.join(cleaned_path)
                        }
                        None => continue,
                    };

                    if file.is_dir() {
                        match std::fs::create_dir_all(&outpath) {
                            Ok(_) => (),
                            Err(e) => {
                                error!("Failed to create directory {}: {}", outpath.display(), e);
                                continue;
                            }
                        }
                    } else {
                        if let Some(p) = outpath.parent() {
                            match std::fs::create_dir_all(p) {
                                Ok(_) => (),
                                Err(e) => {
                                    error!("Failed to create directory {}: {}", p.display(), e);
                                    continue;
                                }
                            }
                        }
                        let mut outfile = match std::fs::File::create(&outpath) {
                            Ok(f) => f,
                            Err(e) => {
                                error!("Failed to create file {}: {}", outpath.display(), e);
                                continue;
                            }
                        };
                        if let Err(e) = std::io::copy(&mut file, &mut outfile) {
                            error!("Failed to copy to {}: {}", outpath.display(), e);
                            continue;
                        }
                    }
                }

                // Delete the temporary zip file after extraction
                if let Err(e) = std::fs::remove_file(&temp_file_path) {
                    warn!("Error removing temporary zip file: {:?}", e);
                }

                let mut files = Vec::new();
                // Walk through the extracted directory
                for entry in WalkDir::new(&extract_to).into_iter().filter_map(|e| e.ok()) {
                    if entry.file_type().is_file() {
                        files.push(entry.path().to_path_buf());
                    }
                }

                (format!("Zip file extracted {} files successfully", files.len()), files)
            } else {
                ("File uploaded successfully".to_string(), vec![temp_file_path])
            };

            HttpResponse::Ok().json(Uploaded { message, paths, size: form.file.size })
        }
        Err(e) => {
            error!("Error saving file: {:?}", e);
            HttpResponse::InternalServerError().json(json!({
                "error": "Failed to save uploaded file",
                "details": e.to_string()
            }))
        }
    }
}

async fn index(body: web::Json<IndexGlobs>, data: web::Data<AppState>) -> HttpResponse {
    let mut indexer_ctx = data.indexer_actor.ctx.lock().await;
    let mut indexer_actor = data.indexer_actor.actor.lock().await;

    let index_globs = body.clone();

    info!("Sending message to indexer actor");
    let response = indexer_actor.handle(&mut indexer_ctx, &index_globs).await;
    match response {
        Ok(_) => HttpResponse::Ok().body("OK"),
        Err(e) => HttpResponse::InternalServerError().body(e.to_string()),
    }
}

async fn retrieve(body: web::Json<RetrieveContext>, data: web::Data<AppState>) -> HttpResponse {
    let mut retriever_ctx = data.retriever_actor.ctx.lock().await;
    let mut retriever_actor = data.retriever_actor.actor.lock().await;

    let retrieve_context = body.clone();

    info!("Sending message to retriever actor");
    let response = retriever_actor.handle(&mut retriever_ctx, &retrieve_context).await;

    match response {
        Ok(context) => {
            info!("Context fetched: {:#?}", context);
            let context_content = context.to_markdown();
            HttpResponse::Ok().json(context_content)
        }
        Err(e) => {
            error!("Error fetching context: {:?}", e);
            HttpResponse::InternalServerError().body(e.to_string())
        }
    }
}

#[derive(Deserialize)]
struct ChatQuery {
    messages: Vec<ChatMessage>,
}

async fn chat(body: web::Json<ChatQuery>, data: web::Data<AppState>) -> HttpResponse {
    // Build query from all user messages
    let query = body
        .messages
        .iter()
        .filter(|message| message.role == ollama_rs::generation::chat::MessageRole::User)
        .map(|message| message.content.clone())
        .collect::<Vec<String>>()
        .join("\n");
    info!("Received ask query: {:#?}", query);

    info!("Sending message to retriever actor");
    let retrieved = {
<<<<<<< HEAD
        let mut retriever_ctx = data.retriever_actor.retriever_ctx.lock().await;
        let mut retriever_actor = data.retriever_actor.retriever_actor.lock().await;
        let retrieve_context = RetrieveContext { query: QueryType::Text(query.clone()), limit: 5, threshold: 0.0 };
=======
        let mut retriever_ctx = data.retriever_actor.ctx.lock().await;
        let mut retriever_actor = data.retriever_actor.actor.lock().await;
        let retrieve_context = RetrieveContext { query: query.clone(), limit: 5, threshold: 0.0 };
>>>>>>> 2fddf1f1
        retriever_actor.handle(&mut retriever_ctx, &retrieve_context).await
    };

    match retrieved {
        Ok(mut context) => {
            context.context.reverse();
            info!("Context fetched: {:#?}", context);
            let context_content = context.to_markdown();

            // Create system message with text context
            let mut context_message = ChatMessage::system(
                "You are a helpful programming assistant. Format your response in markdown. Use the following context to answer the user's query: \n\n"
                    .to_string()
                    + &context_content,
            );

            // If there's an image in the context, use only the first one
            if let Some(ctx) =
                context.context.iter().find(|ctx| matches!(ctx.metadata, Some(ContextMetadata::Image(_))))
            {
                if let Some(ContextMetadata::Image(image_metadata)) = &ctx.metadata {
                    if let Ok(image_data) = std::fs::read(&image_metadata.source) {
                        let base64_data = base64::engine::general_purpose::STANDARD.encode(image_data);
                        context_message.images =
                            Some(vec![ollama_rs::generation::images::Image::from_base64(&base64_data)]);
                    }
                }
            }

            let mut conversation = body.messages.clone();
            if conversation.len() > 0 {
                conversation.insert(conversation.len() - 1, context_message);
            } else {
                conversation.push(context_message);
            }

            info!("Sending context to chat actor");
            let chat_response = {
                let mut chat_ctx = data.chat_actor.ctx.lock().await;
                let mut chat_actor = data.chat_actor.actor.lock().await;
                chat_actor
                    .handle(
                        &mut chat_ctx,
                        &ChatMessages { messages: conversation.clone(), restart: false, persist: true },
                    )
                    .await
            };
            match chat_response {
                Ok(response) => {
                    info!("Chat response: {:#?}", response);
                    HttpResponse::Ok().json(response)
                }
                Err(e) => {
                    error!("Error fetching chat response: {:?}", e);
                    HttpResponse::InternalServerError().body(format!("Error fetching chat response: {}", e))
                }
            }
        }
        Err(e) => {
            error!("Error fetching context: {:?}", e);
            HttpResponse::InternalServerError().body(format!("Error fetching context: {}", e))
        }
    }
}

#[derive(Deserialize)]
struct AskQuery {
    query: String,
}

async fn ask(body: web::Json<AskQuery>, data: web::Data<AppState>) -> HttpResponse {
    info!("Received ask query: {:#?}", &body.query);
    info!("Received ask query: {:#?}", &body.query);

    info!("Sending message to retriever actor");
    let retrieved = {
<<<<<<< HEAD
        let mut retriever_ctx = data.retriever_actor.retriever_ctx.lock().await;
        let mut retriever_actor = data.retriever_actor.retriever_actor.lock().await;
        let retrieve_context = RetrieveContext { query: QueryType::Text(body.query.clone()), limit: 5, threshold: 0.0 };
=======
        let mut retriever_ctx = data.retriever_actor.ctx.lock().await;
        let mut retriever_actor = data.retriever_actor.actor.lock().await;
        let retrieve_context = RetrieveContext { query: body.query.clone(), limit: 5, threshold: 0.0 };
>>>>>>> 2fddf1f1
        retriever_actor.handle(&mut retriever_ctx, &retrieve_context).await
    };

    match retrieved {
        Ok(context) => {
            info!("Context fetched: {:#?}", context);
            let context_content = context.to_markdown();

            // Create chat conversation
            let mut conversation = vec![];

            // Add context to conversation as a system message
            let mut context_message = ChatMessage::system(
                "You are a helpful programming assistant. Format your response in markdown. Use the following context to answer the user's query: \n\n"
                    .to_string()
                    + &context_content,
            );

            // Add images to the system message if available
            if !context.context.is_empty() {
                let mut images = Vec::new();
                for ctx in context.context {
                    if let Some(ContextMetadata::Image(image_metadata)) = ctx.metadata {
                        if let Ok(image_data) = std::fs::read(&image_metadata.source) {
                            let base64_data = base64::engine::general_purpose::STANDARD.encode(image_data);
                            images.push(ollama_rs::generation::images::Image::from_base64(&base64_data));
                        }
                    }
                }
                if !images.is_empty() {
                    context_message.images = Some(images);
                }
            }

            conversation.push(context_message);

            // Add user's query to conversation
            let user_query = ChatMessage::user(body.query.clone());
            conversation.push(user_query);

            // Sending context and user query to chat actor
            info!("Sending context to chat actor");
            let chat_response = {
                let mut chat_ctx = data.chat_actor.ctx.lock().await;
                let mut chat_actor = data.chat_actor.actor.lock().await;
                chat_actor
                    .handle(
                        &mut chat_ctx,
                        &ChatMessages { messages: conversation.clone(), restart: true, persist: false },
                    )
                    .await
            };
            match chat_response {
                Ok(response) => {
                    info!("Chat response for query: {:#?} is: \n{:#?}", body.query, response);
                    HttpResponse::Ok().json(json!({
                        "response": response,
                    }))
                }
                Err(e) => {
                    error!("Error fetching chat response: {:?}", e);
                    HttpResponse::InternalServerError().body(format!("Error fetching chat response: {}", e))
                }
            }
        }
        Err(e) => {
            error!("Error fetching context: {:?}", e);
            HttpResponse::InternalServerError().body(format!("Error fetching context: {}", e))
        }
    }
}

async fn delete_source(body: web::Json<DeleteSource>, data: web::Data<AppState>) -> HttpResponse {
    let mut indexer_ctx = data.indexer_actor.ctx.lock().await;
    let mut indexer_actor = data.indexer_actor.actor.lock().await;

    let delete_source = body.clone();

    info!("Sending delete message to indexer actor for sources: {:?}", body.sources);
    let response = indexer_actor.handle(&mut indexer_ctx, &delete_source).await;

    match response {
        Ok(result) => {
            info!(
                "Deleted {} embeddings. Successfully deleted sources: {:?}. Not found sources: {:?}",
                result.deleted_embeddings, result.deleted_sources, result.not_found_sources
            );
            HttpResponse::Ok().json(result)
        }
        Err(e) => {
            error!("Error deleting sources: {:?}", e);
            HttpResponse::InternalServerError().body(e.to_string())
        }
    }
}

#[derive(Deserialize)]
struct EmbeddingsQuery {
    model: String,
    input: serde_json::Value,
}

async fn embed(body: web::Json<EmbeddingsQuery>, data: web::Data<AppState>) -> HttpResponse {
    let mut embeddings_actor = data.embeddings_actor.actor.lock().await;
    let mut embeddings_ctx = data.embeddings_actor.ctx.lock().await;

    if body.model != "nomic-embed-text" {
        return HttpResponse::BadRequest().body("Invalid model");
    }

    // Check if input is a string or a list of strings
    let texts = match body.input.as_str() {
        Some(s) => vec![s.to_string()],
        None => body.input.as_array().unwrap().iter().map(|s| s.to_string()).collect(),
    };

    let max_text_len = texts.iter().map(|text| text.len()).max().unwrap_or(0);
    info!("Received embed query with {} texts (max. {} chars)", texts.len(), max_text_len);

    const CHUNK_SIZE: usize = 10;
    let mut all_embeddings = Vec::new();

    // Process texts in chunks
    for chunk in texts.chunks(CHUNK_SIZE) {
        match embeddings_actor
            .handle(&mut embeddings_ctx, &GenerateEmbeddings { content: EmbeddingContent::Text(chunk.to_vec()) })
            .await
        {
            Ok(chunk_response) => {
                all_embeddings.extend(chunk_response.embeddings);
            }
            Err(e) => {
                error!("Error processing chunk: {:?}", e);
                return HttpResponse::InternalServerError().body(e.to_string());
            }
        }
    }

    // Return combined results
    let generated_embeddings = GeneratedEmbeddings { embeddings: all_embeddings };
    HttpResponse::Ok().json(generated_embeddings)
}

#[derive(Deserialize)]
struct RerankQuery {
    query: String,
    texts: Vec<String>,
}

async fn rerank(body: web::Json<RerankQuery>, data: web::Data<AppState>) -> HttpResponse {
    let max_text_len = body.texts.iter().map(|text| text.len()).max().unwrap_or(0);
    info!("Received rerank query with {} texts (max. {} chars)", body.texts.len(), max_text_len);

    let mut rerank_actor = data.rerank_actor.actor.lock().await;
    let mut rerank_ctx = data.rerank_actor.ctx.lock().await;

    println!("Rerank query: {:#?}", body.query);
    println!("Rerank texts: {:#?}", body.texts);

    let response =
        rerank_actor.handle(&mut rerank_ctx, &RankTexts { query: body.query.clone(), texts: body.texts.clone() }).await;

    println!("Rerank response: {:#?}", response);

    match response {
        Ok(response) => HttpResponse::Ok().json(response.texts),
        Err(e) => HttpResponse::InternalServerError().body(e.to_string()),
    }
}

#[tokio::main]
async fn main() -> Result<(), Box<dyn std::error::Error>> {
    // Initialize tracing
    let filter = tracing_subscriber::EnvFilter::try_from_default_env()
        .unwrap_or_else(|_| tracing_subscriber::EnvFilter::new("info"));
    tracing_subscriber::fmt().with_env_filter(filter).init();

    // Install color backtrace
    color_backtrace::install();
    color_backtrace::BacktracePrinter::new().message("BOOM! 💥").install(color_backtrace::default_output_stream());

    // Initialize the actor system
    let engine_options = EngineOptions::builder().endpoint("ws://localhost:9123".into()).build();
    let engine = Engine::connect(engine_options).await?;

    // Indexer
    let indexer_actor_id = ActorId::of::<Indexer>("/rag/indexer");
    let (mut indexer_ctx, mut indexer_actor) = match Actor::spawn(
        engine.clone(),
        indexer_actor_id.clone(),
        Indexer::default(),
        SpawnOptions::builder().exists(SpawnExistsOptions::Restore).build(),
    )
    .await
    {
        Ok(result) => {
            info!("Indexer actor restored");
            result
        }
        Err(err) => {
            warn!("Error restoring indexer actor: {}, creating new", err);
            Actor::spawn(
                engine.clone(),
                indexer_actor_id.clone(),
                Indexer::default(),
                SpawnOptions::builder().exists(SpawnExistsOptions::Reset).build(),
            )
            .await
            .unwrap()
        }
    };

    indexer_actor.init(&mut indexer_ctx).await.unwrap();

    let indexer_actor =
        Arc::new(ActorHandle::<Indexer> { ctx: Mutex::new(indexer_ctx), actor: Mutex::new(indexer_actor) });

    // Retriever
    let retriever_actor_id = ActorId::of::<Retriever>("/rag/retriever");
    let (mut retriever_ctx, mut retriever_actor) = Actor::spawn(
        engine.clone(),
        retriever_actor_id.clone(),
        Retriever::default(),
        SpawnOptions::builder().exists(SpawnExistsOptions::Reset).build(),
    )
    .await
    .unwrap();

    retriever_actor.init(&mut retriever_ctx).await.unwrap();

    let retriever_actor =
        Arc::new(ActorHandle::<Retriever> { ctx: Mutex::new(retriever_ctx), actor: Mutex::new(retriever_actor) });

    let chat = Chat::builder().model("llama3.2-vision".into()).build();

    let chat_actor_id = ActorId::of::<Chat>("/chat");
    let (mut chat_ctx, mut chat_actor) = Actor::spawn(
        engine.clone(),
        chat_actor_id.clone(),
        chat,
        SpawnOptions::builder().exists(SpawnExistsOptions::Reset).build(),
    )
    .await
    .unwrap();

    chat_actor.init(&mut chat_ctx).await.unwrap();

    let chat_actor = Arc::new(ActorHandle::<Chat> { ctx: Mutex::new(chat_ctx), actor: Mutex::new(chat_actor) });

    // Embeddings
    let embeddings_actor_id = ActorId::of::<Embeddings>("/rag/embeddings");
    let (mut embeddings_ctx, mut embeddings_actor) = Actor::spawn(
        engine.clone(),
        embeddings_actor_id.clone(),
        Embeddings::default(),
        SpawnOptions::builder().exists(SpawnExistsOptions::Reset).build(),
    )
    .await
    .unwrap();

    embeddings_actor.init(&mut embeddings_ctx).await.unwrap();

    let embeddings_actor =
        Arc::new(ActorHandle::<Embeddings> { ctx: Mutex::new(embeddings_ctx), actor: Mutex::new(embeddings_actor) });

    // Rerank
    let rerank_actor_id = ActorId::of::<Rerank>("/rag/rerank");
    let (mut rerank_ctx, mut rerank_actor) = Actor::spawn(
        engine.clone(),
        rerank_actor_id.clone(),
        Rerank::default(),
        SpawnOptions::builder().exists(SpawnExistsOptions::Reset).build(),
    )
    .await
    .unwrap();

    rerank_actor.init(&mut rerank_ctx).await.unwrap();

    let rerank_actor = Arc::new(ActorHandle::<Rerank> { ctx: Mutex::new(rerank_ctx), actor: Mutex::new(rerank_actor) });

    // Create the app state
    let data = web::Data::new(AppState {
        engine: engine.clone(),
        indexer_actor,
        retriever_actor,
        embeddings_actor,
        rerank_actor,
        chat_actor,
    });

    // Create the server
    let server_task = HttpServer::new(move || {
        let cors = Cors::default().allow_any_origin().allow_any_method().allow_any_header().max_age(3600);

        App::new()
            .wrap(Logger::default())
            .wrap(cors)
            .app_data(data.clone())
            .route("/health", web::get().to(health))
            .route("/hello", web::post().to(hello))
            .route("/reset", web::post().to(reset))
            .route("/index", web::post().to(index))
            .route("/retrieve", web::post().to(retrieve))
            .route("/ask", web::post().to(self::ask))
            .route("/chat", web::post().to(self::chat))
            .route("/upload", web::post().to(upload))
            .route("/delete_source", web::post().to(delete_source))
            .route("/api/embed", web::post().to(embed))
            .route("/rerank", web::post().to(rerank))
    })
    .bind("0.0.0.0:8080")?
    .run()
    .await;

    match server_task {
        Ok(_) => info!("Server stopped"),
        Err(e) => error!("Server error: {}", e),
    }

    Ok(())
}<|MERGE_RESOLUTION|>--- conflicted
+++ resolved
@@ -289,15 +289,9 @@
 
     info!("Sending message to retriever actor");
     let retrieved = {
-<<<<<<< HEAD
-        let mut retriever_ctx = data.retriever_actor.retriever_ctx.lock().await;
-        let mut retriever_actor = data.retriever_actor.retriever_actor.lock().await;
-        let retrieve_context = RetrieveContext { query: QueryType::Text(query.clone()), limit: 5, threshold: 0.0 };
-=======
         let mut retriever_ctx = data.retriever_actor.ctx.lock().await;
         let mut retriever_actor = data.retriever_actor.actor.lock().await;
-        let retrieve_context = RetrieveContext { query: query.clone(), limit: 5, threshold: 0.0 };
->>>>>>> 2fddf1f1
+        let retrieve_context = RetrieveContext { query: QueryType::Text(query.clone()), limit: 5, threshold: 0.0 };
         retriever_actor.handle(&mut retriever_ctx, &retrieve_context).await
     };
 
@@ -374,15 +368,9 @@
 
     info!("Sending message to retriever actor");
     let retrieved = {
-<<<<<<< HEAD
-        let mut retriever_ctx = data.retriever_actor.retriever_ctx.lock().await;
-        let mut retriever_actor = data.retriever_actor.retriever_actor.lock().await;
-        let retrieve_context = RetrieveContext { query: QueryType::Text(body.query.clone()), limit: 5, threshold: 0.0 };
-=======
         let mut retriever_ctx = data.retriever_actor.ctx.lock().await;
         let mut retriever_actor = data.retriever_actor.actor.lock().await;
-        let retrieve_context = RetrieveContext { query: body.query.clone(), limit: 5, threshold: 0.0 };
->>>>>>> 2fddf1f1
+        let retrieve_context = RetrieveContext { query: QueryType::Text(body.query.clone()), limit: 5, threshold: 0.0 };
         retriever_actor.handle(&mut retriever_ctx, &retrieve_context).await
     };
 
