--- conflicted
+++ resolved
@@ -1,10 +1,6 @@
 use crate::{
-<<<<<<< HEAD
-    embeddings::{Embeddings, EmbeddingsError, StoreEmbeddings},
+    embeddings::{Embeddings, EmbeddingsError, ImageData, StoreEmbeddings},
     markitdown::{AnalyzeMCFile, MarkitDown, MarkitDownError},
-=======
-    embeddings::{Embeddings, EmbeddingsError, ImageData, StoreEmbeddings},
->>>>>>> d79a78e6
     pdf_analyzer::{AnalyzePdf, PdfAnalyzer, PdfAnalyzerError},
 };
 use bioma_actor::prelude::*;
