--- conflicted
+++ resolved
@@ -77,12 +77,9 @@
 actix-cors = "0.7.0"
 actix-multipart = "0.7.2"
 anyhow = "1.0"
-<<<<<<< HEAD
 goose = "0.17.2"
 strum = "0.26.0"
-=======
 tokio-stream = "0.1"
 futures-util = "0.3"
 tempfile = "3.6.0"
-once_cell = "1.20.0"
->>>>>>> 3e3afcc2
+once_cell = "1.20.0"